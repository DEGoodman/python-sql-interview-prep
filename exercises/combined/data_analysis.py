--- conflicted
+++ resolved
@@ -18,10 +18,7 @@
         Find top customers by total purchase amount.
         Return list of dicts with: customer_name, total_spent, order_count
         """
-<<<<<<< HEAD
         # TODO: Write SQL query and Python processing
-=======
->>>>>>> ec018d82
         pass
     
     def customer_retention_rate(self, months_back: int = 6) -> float:
@@ -29,13 +26,8 @@
         Calculate what percentage of customers who bought something
         months_back ago also bought something in the last month.
         """
-<<<<<<< HEAD
         # TODO: Implement retention calculation
         pass
-=======
-        pass
-        
->>>>>>> ec018d82
     
     def segment_customers(self) -> Dict[str, List[str]]:
         """
@@ -45,10 +37,7 @@
         - 'at_risk': no orders in last 3 months but had orders before
         - 'new': first order in last 30 days
         """
-<<<<<<< HEAD
         # TODO: Implement customer segmentation
-=======
->>>>>>> ec018d82
         pass
 
 # Exercise 2: Sales Performance Dashboard (18 minutes)
@@ -70,6 +59,7 @@
         - product_name, category, total_revenue, units_sold, avg_rating
         - Include products with 0 sales (show as 0)
         """
+        # TODO: Implement product performance analysis
         pass
     
     def detect_anomalies(self) -> List[Dict[str, Any]]:
